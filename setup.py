--- conflicted
+++ resolved
@@ -66,15 +66,9 @@
 
 setup(
     name='awsm',
-<<<<<<< HEAD
-    version='0.6.0',
+    version='0.6.1',
     description="Automated Water Supply Model",
     # long_description=readme + '\n\n' + history,
-=======
-    version='0.6.1',
-    description="Automated Water Supply Forecasting",
-    long_description=readme + '\n\n' + history,
->>>>>>> 0aa008f4
     author="Micah Sandusky",
     author_email='micah.sandusky@ars.usda.gov',
     url='https://github.com/USDA-ARS-NWRC/AWSM',
