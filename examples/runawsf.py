--- conflicted
+++ resolved
@@ -20,55 +20,6 @@
 
 # 1. initialize
 # try:
-<<<<<<< HEAD
-with awsf.framework.framework.AWSF(configFile) as s:
-    # 2. make directory structure (always run this to assign paths)
-    s.mk_directories()
-
-    # 3. distribute data by running smrf
-    tmp_in = raw_input('Do you want to run smrf? (y/n):  ')
-    if tmp_in.lower() == 'y':
-        s.runSmrf()
-
-    # 4. convert smrf output to ipw for iSnobal
-    tmp_in = raw_input('Convert smrf output to ipw? (y/n):  ')
-    if tmp_in.lower() == 'y':
-        s.nc2ipw('smrf')
-
-    # 5. run iSnobal
-    tmp_in = raw_input('Run iSnobal? (y/n):  ')
-    if tmp_in.lower() == 'y':
-        s.run_isnobal()
-
-    # 6. restart iSnobal from crash
-    if 'isnobal restart' in s.config:
-        if 'restart_crash' in s.config['isnobal restart']:
-            if s.config['isnobal restart']['restart_crash'] == True:
-                tmp_in = raw_input('Restart from crash? (y/n):  ')
-                if tmp_in.lower() == 'y':
-                    s.restart_crash_image()
-
-    # 7. convert ipw back to netcdf for processing
-    tmp_in = raw_input('Convert iSnobal forecast ouput to netcdf? (y/n):  ')
-    if tmp_in.lower() == 'y':
-        s.ipw2nc('smrf')
-
-    # 8. repeat with gridded wrf data
-    if 'forecast' in s.config:
-        if s.config['forecast']['forecast_flag']:
-            tmp_in = raw_input('Do you want to run smrf forecast with wrf data? (y/n):  ')
-            if tmp_in.lower() == 'y':
-                s.runSmrf_wrff()
-            tmp_in = raw_input('Convert smrf forecast output top ipw? (y/n) ')
-            if tmp_in.lower() == 'y':
-                s.nc2ipw('wrf')
-            tmp_in = raw_input('Run iSnobal forecast? (y/n):  ')
-            if tmp_in.lower() == 'y':
-                s.run_isnobal_forecast()
-            tmp_in = raw_input('Convert iSnobal forecast ouput to netcdf? (y/n): ')
-            if tmp_in.lower() == 'y':
-                s.ipw2nc('wrf')
-=======
 with awsf.framework.framework.AWSF(configFile) as a:
     # 2. make directory structure if not made
     s.mk_directories()
@@ -86,13 +37,28 @@
             a.run_isnobal()
         else:
             # 5. restart iSnobal from crash
-            a.restart_crash_image()
+            if 'restart_crash' in a.config['isnobal restart']:
+                if a.config['isnobal restart']['restart_crash'] == True:
+                    a.restart_crash_image()
 
         # 6. convert ipw back to netcdf for processing
         a.ipw2nc()
 
+    # perform same operations using gridded WRF data
+    if a.do_forecast:
+        if 'forecast' in a.config:
+            if a.config['forecast']['forecast_flag']:
+                if a.do_smrf:
+                    s.runSmrf_wrff()
+                if a.do_isnobal:
+                    a.nc2ipw('wrf')
+
+                    a.run_isnobal_forecast()
+
+                    a.ipw2nc('wrf')
+
+    # Run iPySnobal from SMRF in memory
     if a.do_smrf_ipysnobal:
         a.run_smrf_ipysnobal()
 
-    a._logger.info(datetime.now() - start)
->>>>>>> f49f39ba
+    a._logger.info(datetime.now() - start)