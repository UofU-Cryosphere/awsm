import smrf
from smrf import ipw
from smrf.utils import io
from smrf.utils import utils
import ConfigParser as cfp
from awsf import premodel as pm
import os
import pandas as pd
import numpy as np
import netCDF4 as nc
import faulthandler
import progressbar
from datetime import datetime
import sys
from smrf.utils import io

def create_smrf_config(self):
    """
    Create a smrf config for running standard :mod: `smr` run. Use the
    :mod: `AWSF` config and remove the sections specific to :mod: `AWSF`.
    We do this because these sections will break the config checker utility
    """
    # ########################################################################
    # ### read in base and write out the specific config file for smrf #######
    # ########################################################################

    # Write out config file to run smrf
    # make copy and delete only awsf sections
    smrf_cfg = self.config.copy()
    for key in smrf_cfg:
        if key in self.sec_awsf:
            del smrf_cfg[key]
    # set ouput location in smrf config
    smrf_cfg['output']['out_location'] = os.path.join(self.pathd,'smrfOutputs/')
    fp_smrfini = os.path.join(os.path.dirname(self.configFile), self.smrfini)

    self._logger.info('Writing the config file for SMRF')
    io.generate_config(smrf_cfg, fp_smrfini, inicheck=False)

    return fp_smrfini

def smrfMEAS(self):
    '''
    Run standard SMRF run. Calls :mod: `awsf.interface.interface.creae_smrf_config`
    to make :mod: `smrf` config file and runs :mod: `smrf.framework.SMRF` similar
    to standard run_smrf.py script
    '''

    ###################################################################################################
    ### run smrf with the config file we just made ####################################################
    ###################################################################################################
<<<<<<< HEAD
    self._logger.info('Running SMRF')
=======

    # first create config file to run smrf
    fp_smrfini = create_smrf_config(self)

    print("running smrf (meas)\n")
>>>>>>> f49f39ba
    faulthandler.enable()
    start = datetime.now()

    # with smrf.framework.SMRF(meas_ini_file) as s:
    with smrf.framework.SMRF(fp_smrfini) as s:
        #try:
            # 2. load topo data
            s.loadTopo()

            # 3. initialize the distribution
            s.initializeDistribution()

            # initialize the outputs if desired
            s.initializeOutput()

            #===============================================================================
            # Distribute data
            #===============================================================================

            # 5. load weather data  and station metadata
            s.loadData()

            # 6. distribute
            s.distributeData()

            s._logger.info(datetime.now() - start)

        # except Exception as e:
        #     print 'Error: %s' % e
        #     s._logger.error(e)

def smrf_go_wrf(config_file):

    # get wrf config
    wrf_cfg = self.config.copy()
    # replace start time with end time
    wrf_cfg['time']['start_date'] = wrf_cfg['time']['end_date']
    # replace end time with forecast time
    wrf_cfg['time']['end_date'] = wrf_cfg['time']['forecast_date']

    # edit config file to use gridded wrf data
    if 'stations' in wrf_cfg:
        del wrf_cfg['stations']
    if 'csv' in wrf_cfg:
        del wrf_cfg['csv']
    if 'mysql' in wrf_cfg:
        del wrf_cfg['mysql']

    wrf_cfg['gridded']['file'] = self.fp_wrfdata
    wrf_cfg['gridded']['data_type'] = 'wrf'
    wrf_cfg['gridded']['zone_number'] = self.zone_number
    wrf_cfg['gridded']['zone_number'] = self.zone_letter

    # delete AWSF sections
    for key in wrf_cfg:
        if key in self.sec_awsf:
            del smrf_cfg[key]

    ###################################################################################################
    ### serious config edits to run wrf  ##############################################################
    ###################################################################################################
    del wrf_cfg['air_temp']
    wrf_cfg['air_temp']['distribution'] = 'grid'
    wrf_cfg['air_temp']['method'] = 'linear'
    wrf_cfg['air_temp']['detrend'] = True
    wrf_cfg['air_temp']['slope'] = -1
    wrf_cfg['air_temp']['mask'] = True

    del wrf_cfg['vapor_pressure']
    wrf_cfg['vapor_pressure']['distribution'] = 'grid'
    wrf_cfg['vapor_pressure']['method'] = 'linear'
    wrf_cfg['vapor_pressure']['detrend'] = True
    wrf_cfg['vapor_pressure']['slope'] = -1
    wrf_cfg['vapor_pressure']['mask'] = True
    wrf_cfg['vapor_pressure']['tolerance'] = self.cfg['vapor_pressure']['tolerance']
    wrf_cfg['vapor_pressure']['nthreads'] = self.cfg['vapor_pressure']['nthreads']

    del wrf_cfg['wind']
    wrf_cfg['wind']['distribution'] = 'grid'
    wrf_cfg['wind']['method'] = 'linear'
    wrf_cfg['wind']['detrend'] = False

    del wrf_cfg['precip']
    wrf_cfg['precip']['distribution'] = 'grid'
    wrf_cfg['precip']['method'] = 'cubic'
    wrf_cfg['precip']['detrend'] = True
    wrf_cfg['precip']['slope'] = 1
    wrf_cfg['precip']['mask'] = True
    wrf_cfg['precip']['storm_mass_threshold'] = self.config['precip']['storm_mass_threshold']
    wrf_cfg['precip']['time_steps_to_end_storms'] = self.config['precip']['time_steps_to_end_storms']
    wrf_cfg['precip']['nasde_model'] = self.config['precip']['nasde_model']

    # leave albedo

    del wrf_cfg['solar']
    wrf_cfg['solar']['distribution'] = 'grid'
    wrf_cfg['solar']['method'] = 'linear'
    wrf_cfg['solar']['detrend'] = False
    wrf_cfg['solar']['clear_opt_depth'] = self.config['solar']['clear_opt_depth']
    wrf_cfg['solar']['clear_tau'] = self.config['solar']['clear_tau']
    wrf_cfg['solar']['clear_omega'] = self.config['solar']['clear_omega']
    wrf_cfg['solar']['clear_gamma'] = self.config['solar']['clear_gamma']

    del wrf_cfg['thermal']
    wrf_cfg['thermal']['distribution'] = 'grid'
    wrf_cfg['thermal']['method'] = 'linear'
    wrf_cfg['thermal']['detrend'] = False

    # replace output directory with forecast data
    wrf_cfg['output']['out_location'] = os.path.join(self.pathd,'forecast/')
    wrf_cfg['output']['log_file'] = os.path.join(self.pathd,'forecast','wrf_log.txt')
    fp_wrfini = os.path.join(os.path.dirname(self.configFile), self.wrfini)

    # output this config and use to run smrf
    self._logger.info('Writing the config file for SMRF forecast')
    io.generate_config(wrf_cfg, fp_wrfini, inicheck=False)

    ###################################################################################################
    ### run smrf with the config file we just made ####################################################
    ###################################################################################################
    self._logger.info('Running SMRF forecast with gridded WRF data')
    faulthandler.enable()
    start = datetime.now()

    # with smrf.framework.SMRF(meas_ini_file) as s:
    with smrf.framework.SMRF(fp_wrfini) as s:
        #try:
            # 2. load topo data
            s.loadTopo()

            # 3. initialize the distribution
            s.initializeDistribution()

            # initialize the outputs if desired
            s.initializeOutput()

            #===============================================================================
            # Distribute data
            #===============================================================================

            # 5. load weather data  and station metadata
            s.loadData()

            # 6. distribute
            s.distributeData()

            s._logger.info(datetime.now() - start)

        # except Exception as e:
        #     print 'Error: %s' % e
        #     s._logger.error(e)

def run_isnobal(self):
    '''
    Run iSnobal from command line. Checks necessary directories, creates
    initialization image and calls iSnobal.
    '''

    print("calculating time vars")
    wyh = pd.to_datetime('%s-10-01'%pm.wyb(self.end_date))
    tt = self.start_date-wyh
    offset = tt.days*24 +  tt.seconds//3600 # start index for the input file
    nbits = self.nbits

    # create the run directory
    if not os.path.exists(self.pathro):
        os.makedirs(self.pathro)
    if not os.path.exists(self.pathinit):
        os.makedirs(self.pathinit)

    # making initial conditions file
    print("making initial conds img")
    i_out = ipw.IPW()

    # making dem band
    if self.topotype == 'ipw':
        i_dem = ipw.IPW(self.fp_dem)
        i_out.new_band(i_dem.bands[0].data)
    elif self.topotype == 'netcdf':
        dem_file = nc.Dataset(self.fp_dem, 'r')
        i_dem = dem_file['dem'][:]
        i_out.new_band(i_dem)

    if offset > 0:
        i_in = ipw.IPW(self.prev_mod_file)
        # use given rougness from old init file if given
        if self.roughness_init is not None:
            i.out.new_band(ipw.IPW(self.roughness_init).bands[1].data)
        else:
            self._logger.warning('No roughness given from old init, using value of 0.005 m')
            i_out.new_band(0.005*np.ones((self.ny,self.nx)))
        i_out.new_band(i_in.bands[0].data) # snow depth
        i_out.new_band(i_in.bands[1].data) # snow density
        i_out.new_band(i_in.bands[4].data) # active layer temp
        i_out.new_band(i_in.bands[5].data) # lower layer temp
        i_out.new_band(i_in.bands[6].data) # avgerage snow temp
        i_out.new_band(i_in.bands[8].data) # percent saturation
        i_out.add_geo_hdr([self.u, self.v], [self.du, self.dv], self.units, self.csys)
        i_out.write(os.path.join(self.pathinit,'init%04d.ipw'%(offset)), nbits)
    else:
        zs0 = np.zeros((self.ny,self.nx))
        if self.roughness_init is not None:
            i_out.new_band(ipw.IPW(self.roughness_init).bands[1].data)
        else:
            self._logger.warning('No roughness given from old init, using value of 0.005 m')
            i_out.new_band(0.005*np.ones((self.ny,self.nx)))
        #             i_out.new_band(i_rl0.bands[0].data)
        i_out.new_band(zs0) # zeros snow cover depth
        i_out.new_band(zs0) # 0density
        i_out.new_band(zs0) # 0ts active
        i_out.new_band(zs0) # 0ts avg
        i_out.new_band(zs0) # 0liquid
        i_out.add_geo_hdr([self.u, self.v], [self.du, self.dv], self.units, self.csys)
        i_out.write(os.path.join(self.pathinit,'init%04d.ipw'%(offset)), nbits)

    # develop the command to run the model
    print("developing command and running")
    nthreads = int(self.ithreads)

    tt = self.end_date-self.start_date
    tmstps = tt.days*24 +  tt.seconds//3600 # start index for the input file

    # make paths absolute if they are not
    cwd = os.getcwd()

    fp_output = os.path.join(self.pathr,'sout{}.txt'.format(self.end_date.strftime("%Y%m%d")))
    fp_ppt_desc = self.ppt_desc

    # run iSnobal
    if offset>0:
        if (offset + tmstps) < 1000:
            run_cmd = "time isnobal -v -P %d -r %s -t 60 -n 1001 -I %s/init%04d.ipw -p %s -m %s -d 0.15 -i %s/in -O 24 -e em -s snow > %s 2>&1"%(nthreads,offset,self.pathinit,offset,fp_ppt_desc,self.fp_mask,self.pathi,fp_output)
            # run_cmd = "time isnobal -v -P %d -r %s -t 60 -n 1001 -I %sinit%04d.ipw -p %s -d 0.15 -i %sin -O 24 -e em -s snow > %s/sout%s.txt 2>&1"%(nthreads,offset,pathinit,offset,self.ppt_desc,pathi,pathr,self.end_date.strftime("%Y%m%d"))
        else:
            run_cmd = "time isnobal -v -P %d -r %s -t 60 -n %s -I %s/init%04d.ipw -p %s -m %s -d 0.15 -i %s/in -O 24 -e em -s snow > %s 2>&1"%(nthreads,offset,tmstps,self.pathinit,offset,fp_ppt_desc,self.fp_mask,self.pathi,fp_output)
    else:
      if tmstps<1000:
          run_cmd = "time isnobal -v -P %d -t 60 -n 1001 -I %s/init%04d.ipw -p %s -m %s -d 0.15 -i %s/in -O 24 -e em -s snow > %s 2>&1"%(nthreads,self.pathinit,offset,fp_ppt_desc,self.fp_mask,self.pathi,fp_output)
      else:
          run_cmd = "time isnobal -v -P %d -t 60 -n %s -I %s/init%04d.ipw -p %s -m %s -d 0.15 -i %s/in -O 24 -e em -s snow > %s 2>&1"%(nthreads,tmstps,self.pathinit,offset,fp_ppt_desc,self.fp_mask,self.pathi,fp_output)

    # change directories, run, and move back
    print run_cmd
    os.chdir(self.pathro)
    os.system(run_cmd)
    os.chdir(cwd)

def run_isnobal_forecast(self):

    print("calculating time vars")
    wyh = pd.to_datetime('%s-10-01'%pm.wyb(self.forecast_date))
    tt = self.end_date-wyh
    offset = tt.days*24 +  tt.seconds//3600 # start index for the input file
    nbits = self.nbits

    # create the run directory
    if not os.path.exists(self.path_wrf_ro):
        os.makedirs(self.path_wrf_ro)
    if not os.path.exists(self.path_wrf_init):
        os.makedirs(self.path_wrf_init)

    # making initial conditions file
    print("making initial conds img")
    i_out = ipw.IPW()

    # making dem band
    if self.topotype == 'ipw':
        i_dem = ipw.IPW(self.fp_dem)
        i_out.new_band(i_dem.bands[0].data)
    elif self.topotype == 'netcdf':
        dem_file = nc.Dataset(self.fp_dem, 'r')
        i_dem = dem_file['dem'][:]
        i_out.new_band(i_dem)

    # find last snow file from smrf run
    d = sorted(glob.glob("%s/snow*"%self.path_wrf_ro), key=os.path.getmtime)
    d.sort(key=lambda f: os.path.splitext(f))
    prev_mod_file = d[-1]

    i_in = ipw.IPW(prev_mod_file)
    # use given rougness from old init file if given
    if self.roughness_init is not None:
        i.out.new_band(ipw.IPW(self.roughness_init).bands[1].data)
    else:
        self._logger.warning('No roughness given from old init, using value of 0.005 m')
        i_out.new_band(0.005*np.ones((self.ny,self.nx)))

    i_out.new_band(i_in.bands[0].data) # snow depth
    i_out.new_band(i_in.bands[1].data) # snow density
    i_out.new_band(i_in.bands[4].data) # active layer temp
    i_out.new_band(i_in.bands[5].data) # lower layer temp
    i_out.new_band(i_in.bands[6].data) # avgerage snow temp
    i_out.new_band(i_in.bands[8].data) # percent saturation
    i_out.add_geo_hdr([self.u, self.v], [self.du, self.dv], self.units, self.csys)
    i_out.write(os.path.join(self.path_wrf_init,'init%04d.ipw'%(offset)), nbits)

    # develop the command to run the model
    print("developing command and running")
    nthreads = int(self.ithreads)

    tt = self.forecast_date - self.end_date                              # get a time delta to get hours from water year start
    tmstps = tt.days*24 +  tt.seconds//3600 # start index for the input file

    # make paths absolute if they are not
    cwd = os.getcwd()

    fp_output = os.path.join(self.path_wrf_runr,'sout{}.txt'.format(self.forecast_date.strftime("%Y%m%d")))
    fp_ppt_desc = self.wrf_ppt_desc

    # run iSnobal
    if (offset + tmstps) < 1000:
        run_cmd = "time isnobal -v -P %d -r %s -t 60 -n 1001 -I %s/init%04d.ipw -p %s -m %s -d 0.15 -i %s/in -O 24 -e em -s snow > %s 2>&1"%(nthreads,offset,self.path_wrf_init,offset,fp_ppt_desc,self.fp_mask,self.path_wrf_i,fp_output)
        # run_cmd = "time isnobal -v -P %d -r %s -t 60 -n 1001 -I %sinit%04d.ipw -p %s -d 0.15 -i %sin -O 24 -e em -s snow > %s/sout%s.txt 2>&1"%(nthreads,offset,pathinit,offset,self.ppt_desc,pathi,pathr,self.end_date.strftime("%Y%m%d"))
    else:
        run_cmd = "time isnobal -v -P %d -r %s -t 60 -n %s -I %s/init%04d.ipw -p %s -m %s -d 0.15 -i %s/in -O 24 -e em -s snow > %s 2>&1"%(nthreads,offset,tmstps,self.path_wrf_init,offset,fp_ppt_desc,self.fp_mask,self.path_wrf_i,fp_output)

    # change directories, run, and move back
    print run_cmd
    os.chdir(self.path_wrf_ro)
    os.system(run_cmd)
    os.chdir(cwd)


def restart_crash_image(self):
    '''
    Restart iSnobal from crash. Read in last output, zero depths smaller than
    a threshold, write new initialization image, and call iSnobal.
    '''
    nbits = self.nbits
    nthreads = self.ithreads

    # find water year hour and file paths
    name_crash = 'snow.%04d'%self.restart_hr
    fp_crash = os.path.join(self.pathro,name_crash)
    fp_new_init = os.path.join(self.pathinit,'init%04d.ipw'%self.restart_hr)

    # new ipw image for initializing restart
    print("making new init image")
    i_out = ipw.IPW()

    # read in crash image and old init image
    i_crash = ipw.IPW(fp_crash)
#########################################################

    # making dem band
    if self.topotype == 'ipw':
        i_dem = ipw.IPW(self.fp_dem)
        i_out.new_band(i_dem.bands[0].data)
    elif self.topotype == 'netcdf':
        dem_file = nc.Dataset(self.fp_dem, 'r')
        i_dem = dem_file['dem'][:]
        i_out.new_band(i_dem)

    if self.roughness_init is not None:
        i_out.new_band(ipw.IPW(self.roughness_init).bands[1].data)
    else:
        self._logger.warning('No roughness given from old init, using value of 0.005 m')
        i_out.new_band(0.005*np.ones((self.ny,self.nx)))

    # pull apart crash image and zero out values at index with depths < thresh
    z_s = i_crash.bands[0].data # snow depth
    rho = i_crash.bands[1].data # snow density
    T_s_0 = i_crash.bands[4].data # active layer temp
    T_s_l = i_crash.bands[5].data # lower layer temp
    T_s = i_crash.bands[6].data # avgerage snow temp
    h20_sat = i_crash.bands[8].data # percent saturation

    print ("correcting crash image")

    idz = z_s < self.depth_thresh

    z_s[idz] = 0.0
    rho[idz] = 0.0
    #m_s[idz] = 0.0
    #h20[idz] = 0.0
    T_s_0[idz] = -75.0
    T_s_l[idz] = -75.0
    T_s[idz] = -75.0
    #z_s_l[idz] = 0.0
    h20_sat[idz] = 0.0

    # fill in init image
    i_out.new_band(z_s)
    i_out.new_band(rho)
    i_out.new_band(T_s_0)
    i_out.new_band(T_s_l)
    i_out.new_band(T_s)
    i_out.new_band(h20_sat)
    i_out.add_geo_hdr([self.u, self.v], [self.du, self.dv], self.units, self.csys)

    print('Writing to {}'.format(fp_new_init))
    i_out.write(fp_new_init, nbits)

    print('Running isnobal from restart')
    offset = self.restart_hr
    start_date = self.start_date.replace(tzinfo=self.tzinfo)
    end_date = self.end_date.replace(tzinfo=self.tzinfo)
    # calculate timesteps based on water_day function and offset
    tmstps, tmpwy = utils.water_day(end_date)
    tmstps = int(tmstps*24 - offset)

    # make paths absolute if they are not
    cwd = os.getcwd()
    if os.path.isabs(self.pathr):
        fp_output = os.path.join(self.pathr,'sout{}.txt'.format(self.end_date.strftime("%Y%m%d")))
    else:
        fp_output = os.path.join(os.path.abspath(self.pathr),'sout_restart{}.txt'.format(self.restart_hr))
    if os.path.isabs(self.ppt_desc):
        fp_ppt_desc = self.ppt_desc
    else:
        #self.fp_ppt_desc =  os.path.join(cwd, self.ppt_desc)
        fp_ppt_desc =  os.path.abspath(self.ppt_desc)
    if os.path.isabs(self.pathi):
        pass
    else:
        #self.pathi = os.path.join(cwd,self.pathi)
        self.pathi = os.path.abspath(self.pathi)
    if os.path.isabs(fp_new_init):
        pass
    else:
        #self.pathinit = os.path.join(cwd,self.pathinit)
        fp_new_init = os.path.abspath(fp_new_init)

    if (offset + tmstps) < 1000:
        run_cmd = "time isnobal -v -P %d -r %s -t 60 -n 1001 -I %s -p %s -d 0.15 -i %s/in -O 24 -e em -s snow > %s 2>&1"%(nthreads,offset,fp_new_init,fp_ppt_desc,self.pathi,fp_output)
        # run_cmd = "time isnobal -v -P %d -r %s -t 60 -n 1001 -I %sinit%04d.ipw -p %s -d 0.15 -i %sin -O 24 -e em -s snow > %s/sout%s.txt 2>&1"%(nthreads,offset,pathinit,offset,self.ppt_desc,pathi,pathr,self.end_date.strftime("%Y%m%d"))
    else:
        run_cmd = "time isnobal -v -P %d -r %s -t 60 -n %s -I %s -p %s -d 0.15 -i %s/in -O 24 -e em -s snow > %s 2>&1"%(nthreads,offset,tmstps,fp_new_init,fp_ppt_desc,self.pathi,fp_output)

    print run_cmd
    os.chdir(self.pathro)
    os.system(run_cmd)
    os.chdir(cwd)<|MERGE_RESOLUTION|>--- conflicted
+++ resolved
@@ -49,15 +49,10 @@
     ###################################################################################################
     ### run smrf with the config file we just made ####################################################
     ###################################################################################################
-<<<<<<< HEAD
     self._logger.info('Running SMRF')
-=======
-
     # first create config file to run smrf
     fp_smrfini = create_smrf_config(self)
 
-    print("running smrf (meas)\n")
->>>>>>> f49f39ba
     faulthandler.enable()
     start = datetime.now()
 
