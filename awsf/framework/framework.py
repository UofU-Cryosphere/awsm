--- conflicted
+++ resolved
@@ -225,24 +225,6 @@
 
         self.paths = os.path.join(self.path_wy,'data/data/smrfOutputs')
 
-<<<<<<< HEAD
-=======
-        if not os.path.exists(self.path00):  # if the working path specified in the config file does not exist
-            y_n = 'a'                        # set a funny value to y_n
-            while y_n not in ['y','n']:      # while it is not y or n (for yes or no)
-                y_n = raw_input('Directory %s does not exist. Create base directory and all subdirectories? (y n): '%self.path00)
-            if y_n == 'n':
-                print('Please fix the base directory (path00) in your config file.')
-            elif y_n =='y':
-                os.makedirs('%sdata/data/smrfOutputs/'%self.path00)
-                os.makedirs('%sdata/data/input/'%self.path00)
-                os.makedirs('%sdata/data/ppt_4b/'%self.path00)
-                os.makedirs('%sdata/forecast/'%self.path00)
-                os.makedirs('%sruns/'%self.path00)
-                # prompt user for project description
-                y_n = raw_input('Please provide a description of your new project. This will be written to a README')
-        self.paths = '%sdata/data/smrfOutputs/'%self.path00
->>>>>>> ab6b97d8
 
     def __enter__(self):
         return self
