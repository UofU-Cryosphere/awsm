--- conflicted
+++ resolved
@@ -23,15 +23,10 @@
 C_TO_K = 273.16
 FREEZE = C_TO_K
 
-<<<<<<< HEAD
-# Kelvin to Celcius
+# Kelvin to Celsius
 
 
 def K_TO_C(x): return x - FREEZE
-=======
-# Kelvin to Celsius
-K_TO_C = lambda x: x - FREEZE
->>>>>>> dc7d0399
 
 # ###############################################################
 # ########## Functions for interfacing with smrf run ############
@@ -180,7 +175,8 @@
 
         # tell queue we assigned all the variables
         self.queue['isnobal'].put([self.date_time[0], True])
-        self._logger.info('Finished initializing first time step for iPySnobal')
+        self._logger.info(
+            'Finished initializing first time step for iPySnobal')
 
         j = 1
         # for tstep in options['time']['date_time'][953:958]:
@@ -220,42 +216,43 @@
                                                         tstep)
                     first_step = 1
 
-<<<<<<< HEAD
-            self._logger.info(
-                'running PySnobal for timestep: {}'.format(tstep))
-=======
-            self._logger.info('running PySnobal for time step: {}'.format(tstep))
->>>>>>> dc7d0399
-            rt = snobal.do_tstep_grid(input1, input2,
-                                      self.output_rec,
-                                      self.tstep_info,
-                                      self.options['constants'],
-                                      self.params,
-                                      first_step=first_step,
-                                      nthreads=self.nthreads)
-
-            if rt != -1:
-                self.logger.error('ipysnobal error on time step {}, pixel {}'
-                                  .format(tstep, rt))
-                break
-
-            self._logger.info('Finished time step: {}'.format(tstep))
-            input1 = input2.copy()
-
-            # output at the frequency and the last time step
-            if ((j)*(data_tstep/3600.0) % self.options['output']['frequency'] == 0)\
-                    or (j == len(self.options['time']['date_time']) - 1):
-                io_mod.output_timestep(self.output_rec, tstep, self.options,
-                                       self.awsm_output_vars)
-                self.output_rec['time_since_out'] = \
-                    np.zeros(self.output_rec['elevation'].shape)
-
-            j += 1
-
-            # put the value into the output queue so clean knows it's done
-            self.queue['isnobal'].put([tstep, True])
-
-            # self._logger.debug('%s iSnobal run from queues' % tstep)
+
+<< << << < HEAD
+  self._logger.info(
+       'running PySnobal for timestep: {}'.format(tstep))
+== == == =
+  self._logger.info('running PySnobal for time step: {}'.format(tstep))
+>>>>>> > master
+  rt = snobal.do_tstep_grid(input1, input2,
+                             self.output_rec,
+                             self.tstep_info,
+                             self.options['constants'],
+                             self.params,
+                             first_step=first_step,
+                             nthreads=self.nthreads)
+
+   if rt != -1:
+        self.logger.error('ipysnobal error on time step {}, pixel {}'
+                          .format(tstep, rt))
+        break
+
+    self._logger.info('Finished time step: {}'.format(tstep))
+    input1 = input2.copy()
+
+    # output at the frequency and the last time step
+    if ((j)*(data_tstep/3600.0) % self.options['output']['frequency'] == 0)\
+            or (j == len(self.options['time']['date_time']) - 1):
+        io_mod.output_timestep(self.output_rec, tstep, self.options,
+                               self.awsm_output_vars)
+        self.output_rec['time_since_out'] = \
+            np.zeros(self.output_rec['elevation'].shape)
+
+    j += 1
+
+    # put the value into the output queue so clean knows it's done
+    self.queue['isnobal'].put([tstep, True])
+
+    # self._logger.debug('%s iSnobal run from queues' % tstep)
 
 
 class PySnobal():
@@ -362,7 +359,8 @@
         # for counting how many steps since the start of the run
         self.j = 1
 
-        self._logger.info('Finished initializing first time step for iPySnobal')
+        self._logger.info(
+            'Finished initializing first time step for iPySnobal')
 
     def run_single(self, tstep, s, updater=None):
         """
@@ -409,31 +407,32 @@
                     updater.do_update_pysnobal(self.output_rec, tstep)
                 first_step = 1
 
-<<<<<<< HEAD
-        self._logger.info('running PySnobal for timestep: {}'.format(tstep))
-=======
-
-        self._logger.info('running PySnobal for time step: {}'.format(tstep))
->>>>>>> dc7d0399
-        rt = snobal.do_tstep_grid(self.input1, self.input2, self.output_rec,
-                                  self.tstep_info, self.options['constants'],
-                                  self.params, first_step=first_step,
-                                  nthreads=self.nthreads)
-
-        if rt != -1:
-            self.logger.error('ipysnobal error on time step {}, pixel {}'
-                              .format(tstep, rt))
-            sys.exit()
-
-        self._logger.info('Finished time step: {}'.format(tstep))
-        self.input1 = self.input2.copy()
-
-        # output at the frequency and the last time step
-        if ((self.j)*(self.data_tstep/3600.0) % self.options['output']['frequency'] == 0)\
-                or (self.j == len(self.options['time']['date_time']) - 1):
-            io_mod.output_timestep(self.output_rec, tstep, self.options,
-                                   self.awsm_output_vars)
-            self.output_rec['time_since_out'] = np.zeros(
-                self.output_rec['elevation'].shape)
-
-        self.j += 1+
+<<<<<< < HEAD
+  self._logger.info('running PySnobal for timestep: {}'.format(tstep))
+== == ===
+
+  self._logger.info('running PySnobal for time step: {}'.format(tstep))
+>>>>>> > master
+  rt = snobal.do_tstep_grid(self.input1, self.input2, self.output_rec,
+                             self.tstep_info, self.options['constants'],
+                             self.params, first_step=first_step,
+                             nthreads=self.nthreads)
+
+   if rt != -1:
+        self.logger.error('ipysnobal error on time step {}, pixel {}'
+                          .format(tstep, rt))
+        sys.exit()
+
+    self._logger.info('Finished time step: {}'.format(tstep))
+    self.input1 = self.input2.copy()
+
+    # output at the frequency and the last time step
+    if ((self.j)*(self.data_tstep/3600.0) % self.options['output']['frequency'] == 0)\
+            or (self.j == len(self.options['time']['date_time']) - 1):
+        io_mod.output_timestep(self.output_rec, tstep, self.options,
+                               self.awsm_output_vars)
+        self.output_rec['time_since_out'] = np.zeros(
+            self.output_rec['elevation'].shape)
+
+    self.j += 1